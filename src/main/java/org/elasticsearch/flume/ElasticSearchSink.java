package org.elasticsearch.flume;

import com.cloudera.flume.conf.Context;
import com.cloudera.flume.conf.SinkFactory.SinkBuilder;
import com.cloudera.flume.core.Event;
import com.cloudera.flume.core.EventSink;
import com.cloudera.util.Pair;
import org.elasticsearch.action.index.IndexResponse;
import org.elasticsearch.client.Client;
import org.elasticsearch.client.transport.TransportClient;
import org.elasticsearch.common.transport.InetSocketTransportAddress;
import org.elasticsearch.node.Node;
import org.slf4j.Logger;
import org.slf4j.LoggerFactory;

import java.io.IOException;
import java.nio.charset.Charset;
import java.util.ArrayList;
import java.util.Date;
import java.util.List;

import org.elasticsearch.common.xcontent.XContentType;
import org.elasticsearch.common.xcontent.XContentBuilder;
import org.elasticsearch.common.xcontent.XContentFactory;
import org.elasticsearch.common.xcontent.XContentParser;

import static org.elasticsearch.common.xcontent.XContentFactory.jsonBuilder;
import static org.elasticsearch.node.NodeBuilder.nodeBuilder;

public class ElasticSearchSink extends EventSink.Base {

    private static final Logger LOG = LoggerFactory.getLogger(ElasticSearchSink.class);

    private Node node;
    private Client client;
    private String indexName = "flume";
    private static final String LOG_TYPE = "LOG";
    private Charset charset = Charset.defaultCharset();
    private final String[] esHostNames;
    private static final int DEFAULT_ELASTICSEARCH_PORT = 9300;


    public ElasticSearchSink(String esHostNames) {
        LOG.info("ES hostnames: " + esHostNames);
        if (esHostNames == null || esHostNames.trim().length()==0) {
            this.esHostNames = new String[0];
        } else {
            this.esHostNames = esHostNames.split(",");
        }
    }

    @Override
    public void append(Event e) throws IOException {
<<<<<<< HEAD

        // TODO strategize the name of the index, so that logs based on day can go to individula indexes, allowing simple cleanup by deleting older days indexes in ES
        IndexResponse response = client.prepareIndex(indexName, LOG_TYPE, null)
                .setSource(jsonBuilder()
=======
        XContentParser parser = null;
        try {
            byte[] data = e.getBody();
            XContentType contentType = XContentFactory.xContentType(data);
            XContentBuilder builder = jsonBuilder()
>>>>>>> ab13260b
                        .startObject()
                        .field("timestamp", new Date(e.getTimestamp()))
                        .field("host", e.getHost())
                        .field("priority", e.getPriority().name());

            if (contentType == null) {
                builder.startObject("message").field("text", new String(data, charset)).endObject();
            } else {
                parser = XContentFactory.xContent(XContentFactory.xContentType(data)).createParser(data);
                parser.nextToken();
                builder.field("message").copyCurrentStructure(parser);
            }

            // TODO add attributes
            builder.endObject();

            IndexResponse response = client.prepareIndex(indexName, LOG_TYPE, null)
                .setSource(builder)
                .execute()
                .actionGet();
        } finally {
            if (parser != null) parser.close();
        }
    }


    @Override
    public void close() throws IOException {
        super.close();

        if (client != null) {
            client.close();
        }
        if (node != null) {
            node.close();
        }
    }

    @Override
    public void open() throws IOException {
        super.open();

        if (esHostNames.length == 0) {
            LOG.info("Using ES AutoDiscovery mode");
            node = nodeBuilder().client(true).node();
            client = node.client();
        } else {
            LOG.info("Using provided ES hostnames: " + esHostNames.length);
            TransportClient transportClient = new TransportClient();
            for (String esHostName : esHostNames) {
                LOG.info("Adding TransportClient: " + esHostName);
                transportClient = transportClient.addTransportAddress(new InetSocketTransportAddress(esHostName, DEFAULT_ELASTICSEARCH_PORT));
            }
            client = transportClient;
        }

    }


    public static SinkBuilder builder() {

        return new SinkBuilder() {
            @Override
            public EventSink build(Context context, String... argv) {
                if (argv.length == 0
                        || argv.length == 1) {
                    String esHostNames = "";
                    if (argv.length == 1) {
                        esHostNames = argv[0];
                    }
                    return new ElasticSearchSink(esHostNames);
                } else {
                    throw new IllegalArgumentException(
                            "usage: elasticSearchSink[([esHostNames])]");
                }


            }
        };
    }

    /**
     * This is a special function used by the SourceFactory to pull in this class
     * as a plugin sink.
     */
    public static List<Pair<String, SinkBuilder>> getSinkBuilders() {
        List<Pair<String, SinkBuilder>> builders =
                new ArrayList<Pair<String, SinkBuilder>>();
        builders.add(new Pair<String, SinkBuilder>("elasticSearchSink", builder()));
        return builders;
    }

}<|MERGE_RESOLUTION|>--- conflicted
+++ resolved
@@ -51,18 +51,12 @@
 
     @Override
     public void append(Event e) throws IOException {
-<<<<<<< HEAD
-
         // TODO strategize the name of the index, so that logs based on day can go to individula indexes, allowing simple cleanup by deleting older days indexes in ES
-        IndexResponse response = client.prepareIndex(indexName, LOG_TYPE, null)
-                .setSource(jsonBuilder()
-=======
         XContentParser parser = null;
         try {
             byte[] data = e.getBody();
             XContentType contentType = XContentFactory.xContentType(data);
             XContentBuilder builder = jsonBuilder()
->>>>>>> ab13260b
                         .startObject()
                         .field("timestamp", new Date(e.getTimestamp()))
                         .field("host", e.getHost())
@@ -71,7 +65,7 @@
             if (contentType == null) {
                 builder.startObject("message").field("text", new String(data, charset)).endObject();
             } else {
-                parser = XContentFactory.xContent(XContentFactory.xContentType(data)).createParser(data);
+                parser = XContentFactory.xContent(contentType).createParser(data);
                 parser.nextToken();
                 builder.field("message").copyCurrentStructure(parser);
             }
